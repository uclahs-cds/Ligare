--- conflicted
+++ resolved
@@ -8,34 +8,6 @@
 
 *  Create a BL_Python [web application](src/web/README.md)
 
-<<<<<<< HEAD
-# Using `BL_Python` in your projects
-
-Currently these libraries are not available in any package repository, and so must be imported via other means.
-
-The suggested method is to use the `git+ssh` [VCS URL](https://pip.pypa.io/en/stable/topics/vcs-support/) with `pip`.
-
-As an example, include the `BL_Python.programming` library like this within `pyproject.toml`:
-
-```toml
-[project]
-dependencies = [
-    "bl-python-programming@ git+ssh://git@github.com/uclahs-cds/private-BL-python-libraries.git@main#subdirectory=src/programming"
-]
-```
-
-Make note of the following:
-* The library name is prefixed with `bl-python-` followed by the library name, which is `programming` in this example. This is due to how Python namespaces packages, and the pattern is necessary for the other libraries as well.
-* The Git URL is followed by `@`, then `main`. Use this if you want the _unstable_ features in the `main` Git branch. Any Git [ref](https://git-scm.com/book/en/v2/Git-Internals-Git-References) can be used, which is helpful to lock the dependency to a specific version. The `@` is always needed when specifying a ref.
-* The Git URL ends with `#subdirectory=src/programming`. This is necessary to specify that the dependency `bl-python-programming` exists at `src/programming`.
-
-## Important requirement!
-
-Due to limitations in `pip`, some `BL_Python` libraries that depend on other `BL_Python` libraries need those dependencies explicitly defined in applications using those libraries.
-
-The libraries that require this will outline their explicit dependencies in their respective readme files. `pip` will also show an error if these requirements are not met, which will aid in discovery of invalid dependency configurations in your applications.
-=======
->>>>>>> 3f609f8a
 
 # Available Libraries
 
@@ -130,14 +102,10 @@
 
 To install the base dependencies, run `pip install -e .` from the mono-repo root. Development dependencies can be installed with `pip install -e .[dev-dependencies]`
 
-<<<<<<< HEAD
 To install the library dependencies, run, for example, `pip install -e src/web` to install `BL_Python.web`. Similar to the mono-repo, development dependencies can be installed with `pip install -e src/web[dev-dependencies]`. To install all libraries, you can run `./install_all.sh`.
-=======
-To install the library dependencies, run, for example, `pip install -e src/web` to install `BL_Python.web`. Similar to the mono-repo, development dependencies can be installed with `pip install -e src/web[dev-dependencies]`.
 
 ## Important requirement!
 
 Due to limitations in `pip`, some `BL_Python` libraries that depend on other `BL_Python` libraries need those dependencies explicitly defined in applications using those libraries.
 
-The libraries that require this will outline their explicit dependencies in their respective readme files. `pip` will also show an error if these requirements are not met, which will aid in discovery of invalid dependency configurations in your software.
->>>>>>> 3f609f8a
+The libraries that require this will outline their explicit dependencies in their respective readme files. `pip` will also show an error if these requirements are not met, which will aid in discovery of invalid dependency configurations in your software.