[build-system]

requires = [
    "setuptools>=42",
    "wheel"
]

build-backend = "setuptools.build_meta"


[project]
name = "BL_Python.all"
requires-python = ">=3.10"
authors = [
    {name = 'Aaron Holmes', email = 'aholmes@mednet.ucla.edu'}
]
description = 'Python libraries for use in Boutros Lab.'
classifiers = [
    "Programming Language :: Python :: 3",
    "License :: OSI Approved :: GNU General Public License (GPL)",
    "Operating System :: OS Independent",
    "Topic :: Scientific/Engineering",
    "Topic :: Software Development :: Libraries",
    "Topic :: Software Development :: Libraries :: Application Frameworks",
    "Intended Audience :: Science/Research",
    "Intended Audience :: Developers",
    "Development Status :: 4 - Beta",
    "Natural Language :: English"
]
dependencies = [
    "BL_Python.AWS",
    "BL_Python.database",
    "BL_Python.development",
    "BL_Python.GitHub",
    "BL_Python.platform",
    "BL_Python.programming",
    "BL_Python.testing",
    "BL_Python.web"
]

dynamic = ["version", "readme"]
[tool.setuptools.dynamic]
version = {attr = "BL_Python.__version__"}
readme = {file = ["README.md"], content-type = "text/markdown"}

[project.urls]
"Homepage" = "https://github.com/uclahs-cds/BL_Python"
"Bug Tracker" = "https://github.com/uclahs-cds/BL_Python/issues"
"Repository" = "https://github.com/uclahs-cds/BL_Python.git"
"Changelog" = "https://github.com/uclahs-cds/BL_Python/blob/main/CHANGELOG.md"

[tool.setuptools.package-dir]
"BL_Python" = "src"
"BL_Python.AWS" = "src/AWS/BL_Python/AWS"
"BL_Python.database" = "src/database/BL_Python/database"
"BL_Python.development" = "src/development/BL_Python/development"
"BL_Python.GitHub" = "src/GitHub/BL_Python/GitHub"
"BL_Python.platform" = "src/platform/BL_Python/platform"
"BL_Python.programming" = "src/programming/BL_Python/programming"
"BL_Python.testing" = "src/testing/BL_Python/testing"
"BL_Python.web" = "src/web/BL_Python/web"

[tool.setuptools]
packages = [
    "BL_Python",
    "BL_Python.AWS",
    "BL_Python.database",
    "BL_Python.development",
    "BL_Python.GitHub",
    "BL_Python.platform",
    "BL_Python.programming",
    "BL_Python.testing",
    "BL_Python.web"
]

[tool.setuptools.package-data]
"BL_Python" = ["py.typed"]

#
[project.optional-dependencies]
dev-dependencies = [
    "pytest ~= 8.0",
    "pytest-mock",
    "mock",
<<<<<<< HEAD
    "pytest-cov",

    # code quality. allow minor version updates.
    # this can possibly change behavior of quality checks,
    # which allows us to catch new types of problems.
    "pyright",
    "isort",
    "ruff == 0.3.0"
=======
    "pytest-cov ~= 4.1",
    "pyright ~= 1.1",
    "isort ~= 5.13",
    "ruff ~= 0.3"
>>>>>>> 734d8668
]

[tool.pyright]
pythonVersion = "3.10"

include = [
    "*.py",
    "src/",
    "test/"
]

exclude = [
    "**/build",
    "**/.venv",
    "**/.github-venv",
    "**/.pytest_cache",
    ".github",
    ".git",
    "**/typings",
    "**/node_modules",
    "**/__pycache__"
]

extraPaths = [
    "src/AWS",
    "src/database",
    "src/development",
    "src/GitHub",
    "src/platform",
    "src/programming",
    "src/testing",
    "src/web"
]

stubPath = "./typings"

useLibraryCodeForTypes = true

typeCheckingMode = "strict"

reportImportCycles = "information"
reportCallInDefaultInitializer = "warning"
reportImplicitOverride = "information"
reportImplicitStringConcatenation = "warning"
reportMissingSuperCall = "information"
reportPropertyTypeMismatch = "error"
reportShadowedImports = "information"
reportUninitializedInstanceVariable = "information"
reportUnnecessaryTypeIgnoreComment = "information"
reportUnusedCallResult = "information"
reportMissingTypeStubs = "information"

[tool.pytest.ini_options]
pythonpath = [
    ".",
    "src/AWS",
    "src/database",
    "src/development",
    "src/GitHub",
    "src/platform",
    "src/programming",
    "src/testing",
    "src/web",
]

testpaths = [
    "test",
    "src/AWS/test",
    "src/database/test",
    "src/development/test",
    "src/GitHub/test",
    "src/platform/test",
    "src/programming/test",
    "src/testing/test",
    "src/web/test"
]

addopts = [
    "--import-mode=importlib",
    # to debug tests without altering these options see
    # https://pytest-cov.readthedocs.io/en/latest/debuggers.html
    # For more information regarding doing this with VSCode see
    # https://github.com/microsoft/vscode-python/issues/21255
    # and
    # https://github.com/microsoft/vscode-python/issues/21845
    "--cov=.",
    "--junitxml=pytest.xml",
    "-o=junit_family=xunit2",
    "--cov-report=xml:cov.xml",
    "--cov-report=term-missing",
]

python_files = "test_*.py"

norecursedirs = "__pycache__ build .pytest_cache *.egg-info .venv .github-venv"

[tool.coverage.report]
include_namespace_packages = true

[tool.coverage.html]
show_contexts = true

[tool.coverage.run]
dynamic_context = "test_function"
relative_files = true
omit = [
    ".venv/*",
    "*/.venv/*",
    ".github-venv/*",
    "*/test/*",
    "*/src/*/test/*",
    "build/*",
    "*/build/*",
    ".pytest_cache/*",
    ".github/*",
    ".git/*",
    "typings/*",
    "*/typings/*",
    "node_modules/*",
    "__pycache__/*",
    "*/__pycache__/*"
]
branch = true

[tool.ruff]
include = [
    "pyproject.toml",
    "src/**/*.py",
    "src/**/*.pyi",
    "test/**/*.py",
    "test/**.*.pyi",
]
[tool.ruff.format]
exclude = [
    "typings/**/*.py",
    "typings/**/*.pyi",
    "src/**/typings/**/*.py",
    "src/**/typings/**/*.pyi",
    "src/**/build/**/*.py",
    "src/**/build/**/*.pyi",
]
quote-style = "double"
indent-style = "space"
skip-magic-trailing-comma = false
line-ending = "auto"
docstring-code-format = false
docstring-code-line-length = "dynamic"

[tool.isort]
profile = "black"
src_paths = ["src"]
skip_glob = ["src/*/typings", "src/*/build"]<|MERGE_RESOLUTION|>--- conflicted
+++ resolved
@@ -82,21 +82,10 @@
     "pytest ~= 8.0",
     "pytest-mock",
     "mock",
-<<<<<<< HEAD
-    "pytest-cov",
-
-    # code quality. allow minor version updates.
-    # this can possibly change behavior of quality checks,
-    # which allows us to catch new types of problems.
-    "pyright",
-    "isort",
-    "ruff == 0.3.0"
-=======
     "pytest-cov ~= 4.1",
     "pyright ~= 1.1",
     "isort ~= 5.13",
     "ruff ~= 0.3"
->>>>>>> 734d8668
 ]
 
 [tool.pyright]
